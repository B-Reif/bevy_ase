--- conflicted
+++ resolved
@@ -8,12 +8,8 @@
 
 [dependencies]
 bevy = "0.7"
-<<<<<<< HEAD
-asefile = { git = "https://github.com/B-Reif/asefile", branch = "main" }
-=======
 # asefile = "0.3.2"
 asefile = { git = "https://github.com/B-Reif/asefile", branch = "fix-tileset-inner" }
->>>>>>> eea42b65
 anyhow = "1.0"
 benimator = { version = "3.0", optional = true }
 bevy_ecs_tilemap = { version = "0.6", optional = true }
